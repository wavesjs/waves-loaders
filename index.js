/**
 * @fileOverview
 * WAVE audio library module for buffer loading.
<<<<<<< HEAD
 * @author Karim.Barkati@ircam.fr, Norbert.Schnell@ircam.fr, Victor.Saiz@ircam.fr
 * @version 1.2.0
=======
 * @author Karim Barkati, Victor Saiz, Emmanuel Fréard, Samuel Goldszmidt
 * @version 3.0.0
>>>>>>> ae472f24
 */

var Q = require('q');

/**
 * Function invocation pattern for object creation.
 * @public
 */
var createBufferLoader = function createBufferLoader() {
  'use strict';
  window.audioContext = window.audioContext || new AudioContext() || new webkitAudioContext();

  // Ensure global availability of an "audioContext" instance of web audio AudioContext.
  window.audioContext = window.audioContext || new AudioContext() || new webkitAudioContext();

  /**
   * ECMAScript5 property descriptors object.
   */
  var bufferLoaderObject = {

    /**
<<<<<<< HEAD
     * Main wrapper function for loading.
     * Switch between loadBuffer and loadAll;
     * loadEach has to be called explicitly.
     * @public
     * @param fileURLs The URLs of the audio files to load.
     * @param toplevelCallback The callback function.
     */
    load: {
      enumerable: true,
      value: function(fileURLs, toplevelCallback) {
        if (Array.isArray(fileURLs)) {
          this.loadAll(fileURLs, toplevelCallback);
        } else {
          this.loadBuffer(fileURLs, toplevelCallback);
=======
     * Main wrapper function for audio buffer loading.
     * Switch between loadBuffer and loadAll.
     * @public
     * @param fileURLs The URL(s) of the audio files to load. Accepts a URL to the audio file location or an array of URLs.
     */
    load: {
      enumerable: true,
      value: function(fileURLs) {
        if (Array.isArray(fileURLs)) {
          return this.loadAll(fileURLs);
        } else {
          return this.loadBuffer(fileURLs);
>>>>>>> ae472f24
        }
      }
    },

    /**
     * Load a single audio file,
     * decode it in an AudioBuffer, return a Promise
     * @public
<<<<<<< HEAD
     * @param fileURL The URL of the audio file to load.
     * @param toplevelCallback The callback function when loading finished.
     */
    loadBuffer: {
      enumerable: true,
      value: function(fileURL, toplevelCallback) {

        var successCallback = function successCallback(buffer) {
          if (!buffer) {
            throw 'error decoding data: ' + buffer;
          }
          toplevelCallback(buffer);
        };

        var errorCallback = function errorCallback(error) {
          throw 'decodeAudioData error: ' + error;
        };

        var decodeCallback = function decodeCallback(requestCallback) {

          audioContext.decodeAudioData(
            requestCallback.response, // returned audio data array
            successCallback,
            errorCallback
          );
        };

        this.fileLoadingRequest(fileURL, decodeCallback).send();
      }
    },

    /**
     * Load each audio file asynchronously,
     * decode it in an AudioBuffer,
     * and execute the callback for each.
     * @public
     * @param fileURLs The URLs array of the audio files to load.
     * @param toplevelCallback The callback function when a loading finished.
     */
    loadEach: {
      enumerable: true,
      value: function(fileURLs, toplevelCallback) {
        var urlsCount = fileURLs.length;

        for (var i = 0; i < urlsCount; ++i) {
          this.loadBuffer(fileURLs[i], toplevelCallback);
        }
=======
     * @param fileURL The URL of the audio file location to load.
     */
    loadBuffer: {
      enumerable: true,
      value: function(fileURL) {
        return this.fileLoadingRequest(fileURL)
          .then(
            this.decodeAudioData,
            function(error) {
              throw error;
            });
>>>>>>> ae472f24
      }
    },

    /**
     * Load all audio files at once in a single array,
     * decode them in an array of AudioBuffers,
     * and return a Promise
     * @public
     * @param fileURLs The URLs array of the audio files to load.
<<<<<<< HEAD
     * @param toplevelCallback The callback function when total loading finished.
     */
    loadAll: {
      enumerable: true,
      value: function(fileURLs, toplevelCallback) {
=======
     */
    loadAll: {
      enumerable: true,
      value: function(fileURLs) {
>>>>>>> ae472f24
        var urlsCount = fileURLs.length;
        var promises = [];
        var that = this;

        for (var i = 0; i < urlsCount; ++i) {
<<<<<<< HEAD
          this.loadBufferAtIndex(fileURLs[i], toplevelCallback, i, urlsCount);
=======
          promises.push(this.fileLoadingRequest(fileURLs[i]));
>>>>>>> ae472f24
        }
        // We use Q instead of Promises to get the progress handler provided by Q
        return Q.all(promises)
          .then(
            function get_all_the_things(arraybuffers) {
              return Q.all(arraybuffers.map(function(arraybuffer) {
                return that.decodeAudioData(arraybuffer);
              }));
            },
            function(error) {
              throw error; // TODO: better error handler
            },
            function(progress) {
              return progress;
            }
          );
      }
    },

    /**
     * Load a file asynchronously, return a Promise.
     * @private
<<<<<<< HEAD
     * @param fileURL The URL of the audio file to load.
     * @param toplevelCallback The callback function when loading finished.
=======
     * @param url The URL of the audio file to load.
>>>>>>> ae472f24
     */
    fileLoadingRequest: {
      enumerable: false,
<<<<<<< HEAD
      value: function(fileURL, toplevelCallback, index, urlsCount) {

        var that = this;

        var successCallback = function successCallback(buffer) {
          if (!buffer) {
            throw 'error decoding data: ' + buffer;
          }
          that.loadCount++;
          if (that.loadCount < urlsCount) {
            that.bufferList[index] = buffer;
          } else {
            that.bufferList[index] = buffer;
            toplevelCallback(that.bufferList); // When all files are loaded.
          }
        };

        var errorCallback = function errorCallback(error) {
          throw 'decodeAudioData error: ' + error;
        };

        var decodeCallback = function decodeCallback(requestCallback) {

          audioContext.decodeAudioData(
            requestCallback.response, // returned audio data array
            successCallback,
            errorCallback
          );
        };

        this.fileLoadingRequest(fileURL, decodeCallback).send();
=======
      value: function(url) {
        var deferred = Q.defer();

        var promise = new Q.fcall(function(resolve, reject) {
          // Load buffer asynchronously
          var request = new XMLHttpRequest();

          request.open('GET', url, true);
          request.responseType = "arraybuffer";
          request.onload = function() {
            // Test request.status value, as 404 will also get there
            if (request.status === 200 || request.status === 304) {
              deferred.resolve(request.response);
            } else {
              deferred.reject(new Error(request.statusText));
            }
          };
          request.onprogress = function(evt) {
            deferred.notify(evt.loaded / evt.total);
          };
          // Manage network errors
          request.onerror = function() {
            deferred.reject(new Error("Network Error"));
          };
          request.send();
        });
        return deferred.promise;
>>>>>>> ae472f24
      }
    },

    /**
     * Decode Audio Data, return a Promise
     * @private
     * @param arraybuffer The arraybuffer of the loaded audio file to be decoded.
     */
    decodeAudioData: {
      enumerable: false,
      value: function(arraybuffer) {
        var deferred = Q.defer();
        var promise = new Q.fcall(function(resolve, reject) {
          window.audioContext.decodeAudioData(
            arraybuffer, // returned audio data array
            function successCallback(buffer) {
              deferred.resolve(buffer);
            },
            function errorCallback(error) {
              deferred.reject(new Error("DecodeAudioData error"));
            }
          );
        });
        return deferred.promise;
      }
    }
  };

  // Instantiate an object.
  var instance = Object.create({}, bufferLoaderObject);
  return instance;
};


// CommonJS function export
module.exports = createBufferLoader;<|MERGE_RESOLUTION|>--- conflicted
+++ resolved
@@ -1,13 +1,8 @@
 /**
  * @fileOverview
  * WAVE audio library module for buffer loading.
-<<<<<<< HEAD
- * @author Karim.Barkati@ircam.fr, Norbert.Schnell@ircam.fr, Victor.Saiz@ircam.fr
- * @version 1.2.0
-=======
  * @author Karim Barkati, Victor Saiz, Emmanuel Fréard, Samuel Goldszmidt
  * @version 3.0.0
->>>>>>> ae472f24
  */
 
 var Q = require('q');
@@ -29,22 +24,6 @@
   var bufferLoaderObject = {
 
     /**
-<<<<<<< HEAD
-     * Main wrapper function for loading.
-     * Switch between loadBuffer and loadAll;
-     * loadEach has to be called explicitly.
-     * @public
-     * @param fileURLs The URLs of the audio files to load.
-     * @param toplevelCallback The callback function.
-     */
-    load: {
-      enumerable: true,
-      value: function(fileURLs, toplevelCallback) {
-        if (Array.isArray(fileURLs)) {
-          this.loadAll(fileURLs, toplevelCallback);
-        } else {
-          this.loadBuffer(fileURLs, toplevelCallback);
-=======
      * Main wrapper function for audio buffer loading.
      * Switch between loadBuffer and loadAll.
      * @public
@@ -57,7 +36,6 @@
           return this.loadAll(fileURLs);
         } else {
           return this.loadBuffer(fileURLs);
->>>>>>> ae472f24
         }
       }
     },
@@ -66,55 +44,6 @@
      * Load a single audio file,
      * decode it in an AudioBuffer, return a Promise
      * @public
-<<<<<<< HEAD
-     * @param fileURL The URL of the audio file to load.
-     * @param toplevelCallback The callback function when loading finished.
-     */
-    loadBuffer: {
-      enumerable: true,
-      value: function(fileURL, toplevelCallback) {
-
-        var successCallback = function successCallback(buffer) {
-          if (!buffer) {
-            throw 'error decoding data: ' + buffer;
-          }
-          toplevelCallback(buffer);
-        };
-
-        var errorCallback = function errorCallback(error) {
-          throw 'decodeAudioData error: ' + error;
-        };
-
-        var decodeCallback = function decodeCallback(requestCallback) {
-
-          audioContext.decodeAudioData(
-            requestCallback.response, // returned audio data array
-            successCallback,
-            errorCallback
-          );
-        };
-
-        this.fileLoadingRequest(fileURL, decodeCallback).send();
-      }
-    },
-
-    /**
-     * Load each audio file asynchronously,
-     * decode it in an AudioBuffer,
-     * and execute the callback for each.
-     * @public
-     * @param fileURLs The URLs array of the audio files to load.
-     * @param toplevelCallback The callback function when a loading finished.
-     */
-    loadEach: {
-      enumerable: true,
-      value: function(fileURLs, toplevelCallback) {
-        var urlsCount = fileURLs.length;
-
-        for (var i = 0; i < urlsCount; ++i) {
-          this.loadBuffer(fileURLs[i], toplevelCallback);
-        }
-=======
      * @param fileURL The URL of the audio file location to load.
      */
     loadBuffer: {
@@ -126,7 +55,6 @@
             function(error) {
               throw error;
             });
->>>>>>> ae472f24
       }
     },
 
@@ -136,28 +64,16 @@
      * and return a Promise
      * @public
      * @param fileURLs The URLs array of the audio files to load.
-<<<<<<< HEAD
-     * @param toplevelCallback The callback function when total loading finished.
-     */
-    loadAll: {
-      enumerable: true,
-      value: function(fileURLs, toplevelCallback) {
-=======
      */
     loadAll: {
       enumerable: true,
       value: function(fileURLs) {
->>>>>>> ae472f24
         var urlsCount = fileURLs.length;
         var promises = [];
         var that = this;
 
         for (var i = 0; i < urlsCount; ++i) {
-<<<<<<< HEAD
-          this.loadBufferAtIndex(fileURLs[i], toplevelCallback, i, urlsCount);
-=======
           promises.push(this.fileLoadingRequest(fileURLs[i]));
->>>>>>> ae472f24
         }
         // We use Q instead of Promises to get the progress handler provided by Q
         return Q.all(promises)
@@ -180,48 +96,10 @@
     /**
      * Load a file asynchronously, return a Promise.
      * @private
-<<<<<<< HEAD
-     * @param fileURL The URL of the audio file to load.
-     * @param toplevelCallback The callback function when loading finished.
-=======
      * @param url The URL of the audio file to load.
->>>>>>> ae472f24
      */
     fileLoadingRequest: {
       enumerable: false,
-<<<<<<< HEAD
-      value: function(fileURL, toplevelCallback, index, urlsCount) {
-
-        var that = this;
-
-        var successCallback = function successCallback(buffer) {
-          if (!buffer) {
-            throw 'error decoding data: ' + buffer;
-          }
-          that.loadCount++;
-          if (that.loadCount < urlsCount) {
-            that.bufferList[index] = buffer;
-          } else {
-            that.bufferList[index] = buffer;
-            toplevelCallback(that.bufferList); // When all files are loaded.
-          }
-        };
-
-        var errorCallback = function errorCallback(error) {
-          throw 'decodeAudioData error: ' + error;
-        };
-
-        var decodeCallback = function decodeCallback(requestCallback) {
-
-          audioContext.decodeAudioData(
-            requestCallback.response, // returned audio data array
-            successCallback,
-            errorCallback
-          );
-        };
-
-        this.fileLoadingRequest(fileURL, decodeCallback).send();
-=======
       value: function(url) {
         var deferred = Q.defer();
 
@@ -249,7 +127,6 @@
           request.send();
         });
         return deferred.promise;
->>>>>>> ae472f24
       }
     },
 
