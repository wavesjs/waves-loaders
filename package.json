{
  "name": "buffer-loader",
  "exports": "createBufferLoader",
<<<<<<< HEAD
  "version": "1.2.0",
=======
  "version": "2.0.0",
>>>>>>> ae472f24
  "description": "Web audio API buffer loader",
  "main": "index.js",
  "scripts": {
    "test": "echo \"Error: no test specified\" && exit 1"
  },
<<<<<<< HEAD
  "author": "Karim Barkati",
  "authors": [
    "Karim Barkati",
    "Norbert Schnell",
    "Victor Saiz"
  ],
  "license": "BSD-3-Clause",
=======
  "authors": ["Karim Barkati", "Victor Saiz", "Emmanuel Fréard", "Samuel Goldszmidt"],
  "license": "BSD-3",
  "dependencies": {
    "q": "1.0.x"
  },
>>>>>>> ae472f24
  "devDependencies": {
    "grunt": "~0.4.2",
    "browserify": "~3.32.0",
    "grunt-browserify": "~1.3.1",
    "grunt-contrib-uglify": "~0.4.0",
    "mocha": "~1.17.1",
    "chai": "~1.9.0",
    "sinon": "~1.9.1",
    "grunt-mocha": "~0.4.10",
    "grunt-blanket-mocha": "~0.4.0",
    "grunt-blanket-mocha-server": "0.0.1",
    "blanket": "~1.1.6",
    "grunt-contrib-connect": "~0.7.1",
    "snd-dep": "git+https://github.com/vectorsize/snd-dep.git#master"
  },
  "repository": {
    "type": "git",
    "url": "https://github.com/Ircam-RnD/buffer-loader"
  }
}<|MERGE_RESOLUTION|>--- conflicted
+++ resolved
@@ -1,31 +1,17 @@
 {
   "name": "buffer-loader",
   "exports": "createBufferLoader",
-<<<<<<< HEAD
-  "version": "1.2.0",
-=======
   "version": "2.0.0",
->>>>>>> ae472f24
   "description": "Web audio API buffer loader",
   "main": "index.js",
   "scripts": {
     "test": "echo \"Error: no test specified\" && exit 1"
   },
-<<<<<<< HEAD
-  "author": "Karim Barkati",
-  "authors": [
-    "Karim Barkati",
-    "Norbert Schnell",
-    "Victor Saiz"
-  ],
-  "license": "BSD-3-Clause",
-=======
   "authors": ["Karim Barkati", "Victor Saiz", "Emmanuel Fréard", "Samuel Goldszmidt"],
   "license": "BSD-3",
   "dependencies": {
     "q": "1.0.x"
   },
->>>>>>> ae472f24
   "devDependencies": {
     "grunt": "~0.4.2",
     "browserify": "~3.32.0",
