--- conflicted
+++ resolved
@@ -19,18 +19,13 @@
   ],
   "license": "BSD-3",
   "dependencies": {
-<<<<<<< HEAD
-    "native-promise-only": "^0.7.6-a"
+    "native-promise-only": "^0.7.6-a",
+    "audio-context": "git://github.com/ircam-rnd/audio-context.git#master"
   },
   "devDependencies": {
     "blanket": "~1.1.6",
-=======
-    "audio-context": "git://github.com/ircam-rnd/audio-context.git#master"
-  },
-  "devDependencies": {
     "module-boilerplate": "git://github.com/ircam-rnd/module-boilerplate.git#master",
     "fs-utils" : "0.4.3",
->>>>>>> fd1bce7d
     "browserify": "~4.1.2",
     "chai": "~1.9.0",
     "fs-utils": "0.4.3",
