!function(e){if("object"==typeof exports)module.exports=e();else if("function"==typeof define&&define.amd)define(e);else{var f;"undefined"!=typeof window?f=window:"undefined"!=typeof global?f=global:"undefined"!=typeof self&&(f=self),f.createBufferLoader=e()}}(function(){var define,module,exports;return (function e(t,n,r){function s(o,u){if(!n[o]){if(!t[o]){var a=typeof require=="function"&&require;if(!u&&a)return a(o,!0);if(i)return i(o,!0);throw new Error("Cannot find module '"+o+"'")}var f=n[o]={exports:{}};t[o][0].call(f.exports,function(e){var n=t[o][1][e];return s(n?n:e)},f,f.exports,e,t,n,r)}return n[o].exports}var i=typeof require=="function"&&require;for(var o=0;o<r.length;o++)s(r[o]);return s})({1:[function(_dereq_,module,exports){
/**
 * @fileOverview
 * WAVE audio library module for buffer loading.
<<<<<<< HEAD
 * @author Karim.Barkati@ircam.fr, Norbert.Schnell@ircam.fr, Victor.Saiz@ircam.fr
 * @version 1.2.0
=======
 * @author Karim Barkati, Victor Saiz, Emmanuel Fréard, Samuel Goldszmidt
 * @version 3.0.0
>>>>>>> ae472f24
 */

var Q = _dereq_('q');

/**
 * Function invocation pattern for object creation.
 * @public
 */
var createBufferLoader = function createBufferLoader() {
  'use strict';
  window.audioContext = window.audioContext || new AudioContext() || new webkitAudioContext();

  // Ensure global availability of an "audioContext" instance of web audio AudioContext.
  window.audioContext = window.audioContext || new AudioContext() || new webkitAudioContext();

  /**
   * ECMAScript5 property descriptors object.
   */
  var bufferLoaderObject = {

    /**
<<<<<<< HEAD
     * Main wrapper function for loading.
     * Switch between loadBuffer and loadAll;
     * loadEach has to be called explicitly.
     * @public
     * @param fileURLs The URLs of the audio files to load.
     * @param toplevelCallback The callback function.
     */
    load: {
      enumerable: true,
      value: function(fileURLs, toplevelCallback) {
        if (Array.isArray(fileURLs)) {
          this.loadAll(fileURLs, toplevelCallback);
        } else {
          this.loadBuffer(fileURLs, toplevelCallback);
=======
     * Main wrapper function for audio buffer loading.
     * Switch between loadBuffer and loadAll.
     * @public
     * @param fileURLs The URL(s) of the audio files to load. Accepts a URL to the audio file location or an array of URLs.
     */
    load: {
      enumerable: true,
      value: function(fileURLs) {
        if (Array.isArray(fileURLs)) {
          return this.loadAll(fileURLs);
        } else {
          return this.loadBuffer(fileURLs);
>>>>>>> ae472f24
        }
      }
    },

    /**
     * Load a single audio file,
     * decode it in an AudioBuffer, return a Promise
     * @public
<<<<<<< HEAD
     * @param fileURL The URL of the audio file to load.
     * @param toplevelCallback The callback function when loading finished.
     */
    loadBuffer: {
      enumerable: true,
      value: function(fileURL, toplevelCallback) {

        var successCallback = function successCallback(buffer) {
          if (!buffer) {
            throw 'error decoding data: ' + buffer;
          }
          toplevelCallback(buffer);
        };

        var errorCallback = function errorCallback(error) {
          throw 'decodeAudioData error: ' + error;
        };

        var decodeCallback = function decodeCallback(requestCallback) {

          audioContext.decodeAudioData(
            requestCallback.response, // returned audio data array
            successCallback,
            errorCallback
          );
        };

        this.fileLoadingRequest(fileURL, decodeCallback).send();
=======
     * @param fileURL The URL of the audio file location to load.
     */
    loadBuffer: {
      enumerable: true,
      value: function(fileURL) {
        return this.fileLoadingRequest(fileURL)
          .then(
            this.decodeAudioData,
            function(error) {
              throw error;
            });
>>>>>>> ae472f24
      }
    },

    /**
     * Load all audio files at once in a single array,
     * decode them in an array of AudioBuffers,
     * and return a Promise
     * @public
     * @param fileURLs The URLs array of the audio files to load.
<<<<<<< HEAD
     * @param toplevelCallback The callback function when a loading finished.
=======
>>>>>>> ae472f24
     */
    loadAll: {
      enumerable: true,
<<<<<<< HEAD
      value: function(fileURLs, toplevelCallback) {
=======
      value: function(fileURLs) {
>>>>>>> ae472f24
        var urlsCount = fileURLs.length;
        var promises = [];
        var that = this;

        for (var i = 0; i < urlsCount; ++i) {
<<<<<<< HEAD
          this.loadBuffer(fileURLs[i], toplevelCallback);
=======
          promises.push(this.fileLoadingRequest(fileURLs[i]));
>>>>>>> ae472f24
        }
        // We use Q instead of Promises to get the progress handler provided by Q
        return Q.all(promises)
          .then(
            function get_all_the_things(arraybuffers) {
              return Q.all(arraybuffers.map(function(arraybuffer) {
                return that.decodeAudioData(arraybuffer);
              }));
            },
            function(error) {
              throw error; // TODO: better error handler
            },
            function(progress) {
              return progress;
            }
          );
      }
    },

    /**
<<<<<<< HEAD
     * Load all audio files at once in a single array,
     * decode them in an array of AudioBuffers,
     * and return a single callback when all loadings finished.
     * @public
     * @param fileURLs The URLs array of the audio files to load.
     * @param toplevelCallback The callback function when total loading finished.
     */
    loadAll: {
      enumerable: true,
      value: function(fileURLs, toplevelCallback) {
        var urlsCount = fileURLs.length;
        this.loadCount = 0;
        this.bufferList = [];
        for (var i = 0; i < urlsCount; ++i) {
          this.loadBufferAtIndex(fileURLs[i], toplevelCallback, i, urlsCount);
        }
=======
     * Load a file asynchronously, return a Promise.
     * @private
     * @param url The URL of the audio file to load.
     */
    fileLoadingRequest: {
      enumerable: false,
      value: function(url) {
        var deferred = Q.defer();

        var promise = new Q.fcall(function(resolve, reject) {
          // Load buffer asynchronously
          var request = new XMLHttpRequest();

          request.open('GET', url, true);
          request.responseType = "arraybuffer";
          request.onload = function() {
            // Test request.status value, as 404 will also get there
            if (request.status === 200 || request.status === 304) {
              deferred.resolve(request.response);
            } else {
              deferred.reject(new Error(request.statusText));
            }
          };
          request.onprogress = function(evt) {
            deferred.notify(evt.loaded / evt.total);
          };
          // Manage network errors
          request.onerror = function() {
            deferred.reject(new Error("Network Error"));
          };
          request.send();
        });
        return deferred.promise;
>>>>>>> ae472f24
      }
    },

    /**
     * Decode Audio Data, return a Promise
     * @private
<<<<<<< HEAD
     * @param fileURL The URL of the audio file to load.
     * @param toplevelCallback The callback function when loading finished.
=======
     * @param arraybuffer The arraybuffer of the loaded audio file to be decoded.
>>>>>>> ae472f24
     */
    decodeAudioData: {
      enumerable: false,
<<<<<<< HEAD
      value: function(fileURL, toplevelCallback, index, urlsCount) {
=======
      value: function(arraybuffer) {
        var deferred = Q.defer();
        var promise = new Q.fcall(function(resolve, reject) {
          window.audioContext.decodeAudioData(
            arraybuffer, // returned audio data array
            function successCallback(buffer) {
              deferred.resolve(buffer);
            },
            function errorCallback(error) {
              deferred.reject(new Error("DecodeAudioData error"));
            }
          );
        });
        return deferred.promise;
      }
    }
  };
>>>>>>> ae472f24

  // Instantiate an object.
  var instance = Object.create({}, bufferLoaderObject);
  return instance;
};


// CommonJS function export
module.exports = createBufferLoader;

},{"q":3}],2:[function(_dereq_,module,exports){
// shim for using process in browser

<<<<<<< HEAD
        var successCallback = function successCallback(buffer) {
          if (!buffer) {
            throw 'error decoding data: ' + buffer;
          }
          that.loadCount++;
          if (that.loadCount < urlsCount) {
            that.bufferList[index] = buffer;
          } else {
            that.bufferList[index] = buffer;
            toplevelCallback(that.bufferList); // When all files are loaded.
          }
=======
var process = module.exports = {};

process.nextTick = (function () {
    var canSetImmediate = typeof window !== 'undefined'
    && window.setImmediate;
    var canPost = typeof window !== 'undefined'
    && window.postMessage && window.addEventListener
    ;

    if (canSetImmediate) {
        return function (f) { return window.setImmediate(f) };
    }

    if (canPost) {
        var queue = [];
        window.addEventListener('message', function (ev) {
            var source = ev.source;
            if ((source === window || source === null) && ev.data === 'process-tick') {
                ev.stopPropagation();
                if (queue.length > 0) {
                    var fn = queue.shift();
                    fn();
                }
            }
        }, true);

        return function nextTick(fn) {
            queue.push(fn);
            window.postMessage('process-tick', '*');
>>>>>>> ae472f24
        };
    }

    return function nextTick(fn) {
        setTimeout(fn, 0);
    };
})();

process.title = 'browser';
process.browser = true;
process.env = {};
process.argv = [];

process.binding = function (name) {
    throw new Error('process.binding is not supported');
}

// TODO(shtylman)
process.cwd = function () { return '/' };
process.chdir = function (dir) {
    throw new Error('process.chdir is not supported');
};

},{}],3:[function(_dereq_,module,exports){
(function (process){
// vim:ts=4:sts=4:sw=4:
/*!
 *
 * Copyright 2009-2012 Kris Kowal under the terms of the MIT
 * license found at http://github.com/kriskowal/q/raw/master/LICENSE
 *
 * With parts by Tyler Close
 * Copyright 2007-2009 Tyler Close under the terms of the MIT X license found
 * at http://www.opensource.org/licenses/mit-license.html
 * Forked at ref_send.js version: 2009-05-11
 *
 * With parts by Mark Miller
 * Copyright (C) 2011 Google Inc.
 *
 * Licensed under the Apache License, Version 2.0 (the "License");
 * you may not use this file except in compliance with the License.
 * You may obtain a copy of the License at
 *
 * http://www.apache.org/licenses/LICENSE-2.0
 *
 * Unless required by applicable law or agreed to in writing, software
 * distributed under the License is distributed on an "AS IS" BASIS,
 * WITHOUT WARRANTIES OR CONDITIONS OF ANY KIND, either express or implied.
 * See the License for the specific language governing permissions and
 * limitations under the License.
 *
 */

(function (definition) {
    // Turn off strict mode for this function so we can assign to global.Q
    /* jshint strict: false */

    // This file will function properly as a <script> tag, or a module
    // using CommonJS and NodeJS or RequireJS module formats.  In
    // Common/Node/RequireJS, the module exports the Q API and when
    // executed as a simple <script>, it creates a Q global instead.

    // Montage Require
    if (typeof bootstrap === "function") {
        bootstrap("promise", definition);

    // CommonJS
    } else if (typeof exports === "object") {
        module.exports = definition();

    // RequireJS
    } else if (typeof define === "function" && define.amd) {
        define(definition);

    // SES (Secure EcmaScript)
    } else if (typeof ses !== "undefined") {
        if (!ses.ok()) {
            return;
        } else {
            ses.makeQ = definition;
        }

    // <script>
    } else {
        Q = definition();
    }

})(function () {
"use strict";

var hasStacks = false;
try {
    throw new Error();
} catch (e) {
    hasStacks = !!e.stack;
}

// All code after this point will be filtered from stack traces reported
// by Q.
var qStartingLine = captureLine();
var qFileName;

// shims

// used for fallback in "allResolved"
var noop = function () {};

// Use the fastest possible means to execute a task in a future turn
// of the event loop.
var nextTick =(function () {
    // linked list of tasks (single, with head node)
    var head = {task: void 0, next: null};
    var tail = head;
    var flushing = false;
    var requestTick = void 0;
    var isNodeJS = false;

    function flush() {
        /* jshint loopfunc: true */

        while (head.next) {
            head = head.next;
            var task = head.task;
            head.task = void 0;
            var domain = head.domain;

            if (domain) {
                head.domain = void 0;
                domain.enter();
            }

            try {
                task();

            } catch (e) {
                if (isNodeJS) {
                    // In node, uncaught exceptions are considered fatal errors.
                    // Re-throw them synchronously to interrupt flushing!

                    // Ensure continuation if the uncaught exception is suppressed
                    // listening "uncaughtException" events (as domains does).
                    // Continue in next event to avoid tick recursion.
                    if (domain) {
                        domain.exit();
                    }
                    setTimeout(flush, 0);
                    if (domain) {
                        domain.enter();
                    }

                    throw e;

                } else {
                    // In browsers, uncaught exceptions are not fatal.
                    // Re-throw them asynchronously to avoid slow-downs.
                    setTimeout(function() {
                       throw e;
                    }, 0);
                }
            }

            if (domain) {
                domain.exit();
            }
        }

        flushing = false;
    }

    nextTick = function (task) {
        tail = tail.next = {
            task: task,
            domain: isNodeJS && process.domain,
            next: null
        };

        if (!flushing) {
            flushing = true;
            requestTick();
        }
    };

    if (typeof process !== "undefined" && process.nextTick) {
        // Node.js before 0.9. Note that some fake-Node environments, like the
        // Mocha test runner, introduce a `process` global without a `nextTick`.
        isNodeJS = true;

        requestTick = function () {
            process.nextTick(flush);
        };

    } else if (typeof setImmediate === "function") {
        // In IE10, Node.js 0.9+, or https://github.com/NobleJS/setImmediate
        if (typeof window !== "undefined") {
            requestTick = setImmediate.bind(window, flush);
        } else {
            requestTick = function () {
                setImmediate(flush);
            };
        }

    } else if (typeof MessageChannel !== "undefined") {
        // modern browsers
        // http://www.nonblocking.io/2011/06/windownexttick.html
        var channel = new MessageChannel();
        // At least Safari Version 6.0.5 (8536.30.1) intermittently cannot create
        // working message ports the first time a page loads.
        channel.port1.onmessage = function () {
            requestTick = requestPortTick;
            channel.port1.onmessage = flush;
            flush();
        };
        var requestPortTick = function () {
            // Opera requires us to provide a message payload, regardless of
            // whether we use it.
            channel.port2.postMessage(0);
        };
        requestTick = function () {
            setTimeout(flush, 0);
            requestPortTick();
        };

    } else {
        // old browsers
        requestTick = function () {
            setTimeout(flush, 0);
        };
    }

    return nextTick;
})();

// Attempt to make generics safe in the face of downstream
// modifications.
// There is no situation where this is necessary.
// If you need a security guarantee, these primordials need to be
// deeply frozen anyway, and if you don’t need a security guarantee,
// this is just plain paranoid.
// However, this **might** have the nice side-effect of reducing the size of
// the minified code by reducing x.call() to merely x()
// See Mark Miller’s explanation of what this does.
// http://wiki.ecmascript.org/doku.php?id=conventions:safe_meta_programming
var call = Function.call;
function uncurryThis(f) {
    return function () {
        return call.apply(f, arguments);
    };
}
// This is equivalent, but slower:
// uncurryThis = Function_bind.bind(Function_bind.call);
// http://jsperf.com/uncurrythis

var array_slice = uncurryThis(Array.prototype.slice);

var array_reduce = uncurryThis(
    Array.prototype.reduce || function (callback, basis) {
        var index = 0,
            length = this.length;
        // concerning the initial value, if one is not provided
        if (arguments.length === 1) {
            // seek to the first value in the array, accounting
            // for the possibility that is is a sparse array
            do {
                if (index in this) {
                    basis = this[index++];
                    break;
                }
                if (++index >= length) {
                    throw new TypeError();
                }
            } while (1);
        }
        // reduce
        for (; index < length; index++) {
            // account for the possibility that the array is sparse
            if (index in this) {
                basis = callback(basis, this[index], index);
            }
        }
        return basis;
    }
);

var array_indexOf = uncurryThis(
    Array.prototype.indexOf || function (value) {
        // not a very good shim, but good enough for our one use of it
        for (var i = 0; i < this.length; i++) {
            if (this[i] === value) {
                return i;
            }
        }
        return -1;
    }
);

var array_map = uncurryThis(
    Array.prototype.map || function (callback, thisp) {
        var self = this;
        var collect = [];
        array_reduce(self, function (undefined, value, index) {
            collect.push(callback.call(thisp, value, index, self));
        }, void 0);
        return collect;
    }
);

var object_create = Object.create || function (prototype) {
    function Type() { }
    Type.prototype = prototype;
    return new Type();
};

var object_hasOwnProperty = uncurryThis(Object.prototype.hasOwnProperty);

var object_keys = Object.keys || function (object) {
    var keys = [];
    for (var key in object) {
        if (object_hasOwnProperty(object, key)) {
            keys.push(key);
        }
    }
    return keys;
};

var object_toString = uncurryThis(Object.prototype.toString);

function isObject(value) {
    return value === Object(value);
}

// generator related shims

// FIXME: Remove this function once ES6 generators are in SpiderMonkey.
function isStopIteration(exception) {
    return (
        object_toString(exception) === "[object StopIteration]" ||
        exception instanceof QReturnValue
    );
}

// FIXME: Remove this helper and Q.return once ES6 generators are in
// SpiderMonkey.
var QReturnValue;
if (typeof ReturnValue !== "undefined") {
    QReturnValue = ReturnValue;
} else {
    QReturnValue = function (value) {
        this.value = value;
    };
}

// long stack traces

var STACK_JUMP_SEPARATOR = "From previous event:";

function makeStackTraceLong(error, promise) {
    // If possible, transform the error stack trace by removing Node and Q
    // cruft, then concatenating with the stack trace of `promise`. See #57.
    if (hasStacks &&
        promise.stack &&
        typeof error === "object" &&
        error !== null &&
        error.stack &&
        error.stack.indexOf(STACK_JUMP_SEPARATOR) === -1
    ) {
        var stacks = [];
        for (var p = promise; !!p; p = p.source) {
            if (p.stack) {
                stacks.unshift(p.stack);
            }
        }
        stacks.unshift(error.stack);

        var concatedStacks = stacks.join("\n" + STACK_JUMP_SEPARATOR + "\n");
        error.stack = filterStackString(concatedStacks);
    }
}

function filterStackString(stackString) {
    var lines = stackString.split("\n");
    var desiredLines = [];
    for (var i = 0; i < lines.length; ++i) {
        var line = lines[i];

        if (!isInternalFrame(line) && !isNodeFrame(line) && line) {
            desiredLines.push(line);
        }
    }
    return desiredLines.join("\n");
}

function isNodeFrame(stackLine) {
    return stackLine.indexOf("(module.js:") !== -1 ||
           stackLine.indexOf("(node.js:") !== -1;
}

function getFileNameAndLineNumber(stackLine) {
    // Named functions: "at functionName (filename:lineNumber:columnNumber)"
    // In IE10 function name can have spaces ("Anonymous function") O_o
    var attempt1 = /at .+ \((.+):(\d+):(?:\d+)\)$/.exec(stackLine);
    if (attempt1) {
        return [attempt1[1], Number(attempt1[2])];
    }

    // Anonymous functions: "at filename:lineNumber:columnNumber"
    var attempt2 = /at ([^ ]+):(\d+):(?:\d+)$/.exec(stackLine);
    if (attempt2) {
        return [attempt2[1], Number(attempt2[2])];
    }

    // Firefox style: "function@filename:lineNumber or @filename:lineNumber"
    var attempt3 = /.*@(.+):(\d+)$/.exec(stackLine);
    if (attempt3) {
        return [attempt3[1], Number(attempt3[2])];
    }
}

function isInternalFrame(stackLine) {
    var fileNameAndLineNumber = getFileNameAndLineNumber(stackLine);

    if (!fileNameAndLineNumber) {
        return false;
    }

    var fileName = fileNameAndLineNumber[0];
    var lineNumber = fileNameAndLineNumber[1];

    return fileName === qFileName &&
        lineNumber >= qStartingLine &&
        lineNumber <= qEndingLine;
}

// discover own file name and line number range for filtering stack
// traces
function captureLine() {
    if (!hasStacks) {
        return;
    }

    try {
        throw new Error();
    } catch (e) {
        var lines = e.stack.split("\n");
        var firstLine = lines[0].indexOf("@") > 0 ? lines[1] : lines[2];
        var fileNameAndLineNumber = getFileNameAndLineNumber(firstLine);
        if (!fileNameAndLineNumber) {
            return;
        }

        qFileName = fileNameAndLineNumber[0];
        return fileNameAndLineNumber[1];
    }
}

function deprecate(callback, name, alternative) {
    return function () {
        if (typeof console !== "undefined" &&
            typeof console.warn === "function") {
            console.warn(name + " is deprecated, use " + alternative +
                         " instead.", new Error("").stack);
        }
        return callback.apply(callback, arguments);
    };
}

// end of shims
// beginning of real work

/**
 * Constructs a promise for an immediate reference, passes promises through, or
 * coerces promises from different systems.
 * @param value immediate reference or promise
 */
function Q(value) {
    // If the object is already a Promise, return it directly.  This enables
    // the resolve function to both be used to created references from objects,
    // but to tolerably coerce non-promises to promises.
    if (isPromise(value)) {
        return value;
    }

    // assimilate thenables
    if (isPromiseAlike(value)) {
        return coerce(value);
    } else {
        return fulfill(value);
    }
}
Q.resolve = Q;

/**
 * Performs a task in a future turn of the event loop.
 * @param {Function} task
 */
Q.nextTick = nextTick;

/**
 * Controls whether or not long stack traces will be on
 */
Q.longStackSupport = false;

/**
 * Constructs a {promise, resolve, reject} object.
 *
 * `resolve` is a callback to invoke with a more resolved value for the
 * promise. To fulfill the promise, invoke `resolve` with any value that is
 * not a thenable. To reject the promise, invoke `resolve` with a rejected
 * thenable, or invoke `reject` with the reason directly. To resolve the
 * promise to another thenable, thus putting it in the same state, invoke
 * `resolve` with that other thenable.
 */
Q.defer = defer;
function defer() {
    // if "messages" is an "Array", that indicates that the promise has not yet
    // been resolved.  If it is "undefined", it has been resolved.  Each
    // element of the messages array is itself an array of complete arguments to
    // forward to the resolved promise.  We coerce the resolution value to a
    // promise using the `resolve` function because it handles both fully
    // non-thenable values and other thenables gracefully.
    var messages = [], progressListeners = [], resolvedPromise;

    var deferred = object_create(defer.prototype);
    var promise = object_create(Promise.prototype);

    promise.promiseDispatch = function (resolve, op, operands) {
        var args = array_slice(arguments);
        if (messages) {
            messages.push(args);
            if (op === "when" && operands[1]) { // progress operand
                progressListeners.push(operands[1]);
            }
        } else {
            nextTick(function () {
                resolvedPromise.promiseDispatch.apply(resolvedPromise, args);
            });
        }
    };

    // XXX deprecated
    promise.valueOf = function () {
        if (messages) {
            return promise;
        }
        var nearerValue = nearer(resolvedPromise);
        if (isPromise(nearerValue)) {
            resolvedPromise = nearerValue; // shorten chain
        }
        return nearerValue;
    };

    promise.inspect = function () {
        if (!resolvedPromise) {
            return { state: "pending" };
        }
        return resolvedPromise.inspect();
    };

    if (Q.longStackSupport && hasStacks) {
        try {
            throw new Error();
        } catch (e) {
            // NOTE: don't try to use `Error.captureStackTrace` or transfer the
            // accessor around; that causes memory leaks as per GH-111. Just
            // reify the stack trace as a string ASAP.
            //
            // At the same time, cut off the first line; it's always just
            // "[object Promise]\n", as per the `toString`.
            promise.stack = e.stack.substring(e.stack.indexOf("\n") + 1);
        }
    }

    // NOTE: we do the checks for `resolvedPromise` in each method, instead of
    // consolidating them into `become`, since otherwise we'd create new
    // promises with the lines `become(whatever(value))`. See e.g. GH-252.

    function become(newPromise) {
        resolvedPromise = newPromise;
        promise.source = newPromise;

        array_reduce(messages, function (undefined, message) {
            nextTick(function () {
                newPromise.promiseDispatch.apply(newPromise, message);
            });
        }, void 0);

        messages = void 0;
        progressListeners = void 0;
    }

    deferred.promise = promise;
    deferred.resolve = function (value) {
        if (resolvedPromise) {
            return;
        }

        become(Q(value));
    };

    deferred.fulfill = function (value) {
        if (resolvedPromise) {
            return;
        }

        become(fulfill(value));
    };
    deferred.reject = function (reason) {
        if (resolvedPromise) {
            return;
        }

        become(reject(reason));
    };
    deferred.notify = function (progress) {
        if (resolvedPromise) {
            return;
        }

        array_reduce(progressListeners, function (undefined, progressListener) {
            nextTick(function () {
                progressListener(progress);
            });
        }, void 0);
    };

    return deferred;
}

/**
 * Creates a Node-style callback that will resolve or reject the deferred
 * promise.
 * @returns a nodeback
 */
defer.prototype.makeNodeResolver = function () {
    var self = this;
    return function (error, value) {
        if (error) {
            self.reject(error);
        } else if (arguments.length > 2) {
            self.resolve(array_slice(arguments, 1));
        } else {
            self.resolve(value);
        }
    };
};

/**
 * @param resolver {Function} a function that returns nothing and accepts
 * the resolve, reject, and notify functions for a deferred.
 * @returns a promise that may be resolved with the given resolve and reject
 * functions, or rejected by a thrown exception in resolver
 */
Q.Promise = promise; // ES6
Q.promise = promise;
function promise(resolver) {
    if (typeof resolver !== "function") {
        throw new TypeError("resolver must be a function.");
    }
    var deferred = defer();
    try {
        resolver(deferred.resolve, deferred.reject, deferred.notify);
    } catch (reason) {
        deferred.reject(reason);
    }
    return deferred.promise;
}

promise.race = race; // ES6
promise.all = all; // ES6
promise.reject = reject; // ES6
promise.resolve = Q; // ES6

// XXX experimental.  This method is a way to denote that a local value is
// serializable and should be immediately dispatched to a remote upon request,
// instead of passing a reference.
Q.passByCopy = function (object) {
    //freeze(object);
    //passByCopies.set(object, true);
    return object;
};

Promise.prototype.passByCopy = function () {
    //freeze(object);
    //passByCopies.set(object, true);
    return this;
};

/**
 * If two promises eventually fulfill to the same value, promises that value,
 * but otherwise rejects.
 * @param x {Any*}
 * @param y {Any*}
 * @returns {Any*} a promise for x and y if they are the same, but a rejection
 * otherwise.
 *
 */
Q.join = function (x, y) {
    return Q(x).join(y);
};

Promise.prototype.join = function (that) {
    return Q([this, that]).spread(function (x, y) {
        if (x === y) {
            // TODO: "===" should be Object.is or equiv
            return x;
        } else {
            throw new Error("Can't join: not the same: " + x + " " + y);
        }
    });
};

/**
 * Returns a promise for the first of an array of promises to become fulfilled.
 * @param answers {Array[Any*]} promises to race
 * @returns {Any*} the first promise to be fulfilled
 */
Q.race = race;
function race(answerPs) {
    return promise(function(resolve, reject) {
        // Switch to this once we can assume at least ES5
        // answerPs.forEach(function(answerP) {
        //     Q(answerP).then(resolve, reject);
        // });
        // Use this in the meantime
        for (var i = 0, len = answerPs.length; i < len; i++) {
            Q(answerPs[i]).then(resolve, reject);
        }
    });
}

Promise.prototype.race = function () {
    return this.then(Q.race);
};

/**
 * Constructs a Promise with a promise descriptor object and optional fallback
 * function.  The descriptor contains methods like when(rejected), get(name),
 * set(name, value), post(name, args), and delete(name), which all
 * return either a value, a promise for a value, or a rejection.  The fallback
 * accepts the operation name, a resolver, and any further arguments that would
 * have been forwarded to the appropriate method above had a method been
 * provided with the proper name.  The API makes no guarantees about the nature
 * of the returned object, apart from that it is usable whereever promises are
 * bought and sold.
 */
Q.makePromise = Promise;
function Promise(descriptor, fallback, inspect) {
    if (fallback === void 0) {
        fallback = function (op) {
            return reject(new Error(
                "Promise does not support operation: " + op
            ));
        };
    }
    if (inspect === void 0) {
        inspect = function () {
            return {state: "unknown"};
        };
    }

    var promise = object_create(Promise.prototype);

    promise.promiseDispatch = function (resolve, op, args) {
        var result;
        try {
            if (descriptor[op]) {
                result = descriptor[op].apply(promise, args);
            } else {
                result = fallback.call(promise, op, args);
            }
        } catch (exception) {
            result = reject(exception);
        }
        if (resolve) {
            resolve(result);
        }
    };

    promise.inspect = inspect;

    // XXX deprecated `valueOf` and `exception` support
    if (inspect) {
        var inspected = inspect();
        if (inspected.state === "rejected") {
            promise.exception = inspected.reason;
        }

        promise.valueOf = function () {
            var inspected = inspect();
            if (inspected.state === "pending" ||
                inspected.state === "rejected") {
                return promise;
            }
            return inspected.value;
        };
    }

    return promise;
}

Promise.prototype.toString = function () {
    return "[object Promise]";
};

Promise.prototype.then = function (fulfilled, rejected, progressed) {
    var self = this;
    var deferred = defer();
    var done = false;   // ensure the untrusted promise makes at most a
                        // single call to one of the callbacks

    function _fulfilled(value) {
        try {
            return typeof fulfilled === "function" ? fulfilled(value) : value;
        } catch (exception) {
            return reject(exception);
        }
    }

    function _rejected(exception) {
        if (typeof rejected === "function") {
            makeStackTraceLong(exception, self);
            try {
                return rejected(exception);
            } catch (newException) {
                return reject(newException);
            }
        }
        return reject(exception);
    }

    function _progressed(value) {
        return typeof progressed === "function" ? progressed(value) : value;
    }

    nextTick(function () {
        self.promiseDispatch(function (value) {
            if (done) {
                return;
            }
            done = true;

            deferred.resolve(_fulfilled(value));
        }, "when", [function (exception) {
            if (done) {
                return;
            }
            done = true;

            deferred.resolve(_rejected(exception));
        }]);
    });

    // Progress propagator need to be attached in the current tick.
    self.promiseDispatch(void 0, "when", [void 0, function (value) {
        var newValue;
        var threw = false;
        try {
            newValue = _progressed(value);
        } catch (e) {
            threw = true;
            if (Q.onerror) {
                Q.onerror(e);
            } else {
                throw e;
            }
        }

        if (!threw) {
            deferred.notify(newValue);
        }
    }]);

    return deferred.promise;
};

/**
 * Registers an observer on a promise.
 *
 * Guarantees:
 *
 * 1. that fulfilled and rejected will be called only once.
 * 2. that either the fulfilled callback or the rejected callback will be
 *    called, but not both.
 * 3. that fulfilled and rejected will not be called in this turn.
 *
 * @param value      promise or immediate reference to observe
 * @param fulfilled  function to be called with the fulfilled value
 * @param rejected   function to be called with the rejection exception
 * @param progressed function to be called on any progress notifications
 * @return promise for the return value from the invoked callback
 */
Q.when = when;
function when(value, fulfilled, rejected, progressed) {
    return Q(value).then(fulfilled, rejected, progressed);
}

Promise.prototype.thenResolve = function (value) {
    return this.then(function () { return value; });
};

Q.thenResolve = function (promise, value) {
    return Q(promise).thenResolve(value);
};

Promise.prototype.thenReject = function (reason) {
    return this.then(function () { throw reason; });
};

Q.thenReject = function (promise, reason) {
    return Q(promise).thenReject(reason);
};

/**
 * If an object is not a promise, it is as "near" as possible.
 * If a promise is rejected, it is as "near" as possible too.
 * If it’s a fulfilled promise, the fulfillment value is nearer.
 * If it’s a deferred promise and the deferred has been resolved, the
 * resolution is "nearer".
 * @param object
 * @returns most resolved (nearest) form of the object
 */

// XXX should we re-do this?
Q.nearer = nearer;
function nearer(value) {
    if (isPromise(value)) {
        var inspected = value.inspect();
        if (inspected.state === "fulfilled") {
            return inspected.value;
        }
    }
    return value;
}

/**
 * @returns whether the given object is a promise.
 * Otherwise it is a fulfilled value.
 */
Q.isPromise = isPromise;
function isPromise(object) {
    return isObject(object) &&
        typeof object.promiseDispatch === "function" &&
        typeof object.inspect === "function";
}

Q.isPromiseAlike = isPromiseAlike;
function isPromiseAlike(object) {
    return isObject(object) && typeof object.then === "function";
}

/**
 * @returns whether the given object is a pending promise, meaning not
 * fulfilled or rejected.
 */
Q.isPending = isPending;
function isPending(object) {
    return isPromise(object) && object.inspect().state === "pending";
}

Promise.prototype.isPending = function () {
    return this.inspect().state === "pending";
};

/**
 * @returns whether the given object is a value or fulfilled
 * promise.
 */
Q.isFulfilled = isFulfilled;
function isFulfilled(object) {
    return !isPromise(object) || object.inspect().state === "fulfilled";
}

Promise.prototype.isFulfilled = function () {
    return this.inspect().state === "fulfilled";
};

/**
 * @returns whether the given object is a rejected promise.
 */
Q.isRejected = isRejected;
function isRejected(object) {
    return isPromise(object) && object.inspect().state === "rejected";
}

Promise.prototype.isRejected = function () {
    return this.inspect().state === "rejected";
};

//// BEGIN UNHANDLED REJECTION TRACKING

// This promise library consumes exceptions thrown in handlers so they can be
// handled by a subsequent promise.  The exceptions get added to this array when
// they are created, and removed when they are handled.  Note that in ES6 or
// shimmed environments, this would naturally be a `Set`.
var unhandledReasons = [];
var unhandledRejections = [];
var trackUnhandledRejections = true;

function resetUnhandledRejections() {
    unhandledReasons.length = 0;
    unhandledRejections.length = 0;

    if (!trackUnhandledRejections) {
        trackUnhandledRejections = true;
    }
}

function trackRejection(promise, reason) {
    if (!trackUnhandledRejections) {
        return;
    }

    unhandledRejections.push(promise);
    if (reason && typeof reason.stack !== "undefined") {
        unhandledReasons.push(reason.stack);
    } else {
        unhandledReasons.push("(no stack) " + reason);
    }
}

function untrackRejection(promise) {
    if (!trackUnhandledRejections) {
        return;
    }

    var at = array_indexOf(unhandledRejections, promise);
    if (at !== -1) {
        unhandledRejections.splice(at, 1);
        unhandledReasons.splice(at, 1);
    }
}

Q.resetUnhandledRejections = resetUnhandledRejections;

Q.getUnhandledReasons = function () {
    // Make a copy so that consumers can't interfere with our internal state.
    return unhandledReasons.slice();
};

Q.stopUnhandledRejectionTracking = function () {
    resetUnhandledRejections();
    trackUnhandledRejections = false;
};

resetUnhandledRejections();

//// END UNHANDLED REJECTION TRACKING

/**
 * Constructs a rejected promise.
 * @param reason value describing the failure
 */
Q.reject = reject;
function reject(reason) {
    var rejection = Promise({
        "when": function (rejected) {
            // note that the error has been handled
            if (rejected) {
                untrackRejection(this);
            }
            return rejected ? rejected(reason) : this;
        }
    }, function fallback() {
        return this;
    }, function inspect() {
        return { state: "rejected", reason: reason };
    });

    // Note that the reason has not been handled.
    trackRejection(rejection, reason);

    return rejection;
}

/**
 * Constructs a fulfilled promise for an immediate reference.
 * @param value immediate reference
 */
Q.fulfill = fulfill;
function fulfill(value) {
    return Promise({
        "when": function () {
            return value;
        },
        "get": function (name) {
            return value[name];
        },
        "set": function (name, rhs) {
            value[name] = rhs;
        },
        "delete": function (name) {
            delete value[name];
        },
        "post": function (name, args) {
            // Mark Miller proposes that post with no name should apply a
            // promised function.
            if (name === null || name === void 0) {
                return value.apply(void 0, args);
            } else {
                return value[name].apply(value, args);
            }
        },
        "apply": function (thisp, args) {
            return value.apply(thisp, args);
        },
        "keys": function () {
            return object_keys(value);
        }
    }, void 0, function inspect() {
        return { state: "fulfilled", value: value };
    });
}

/**
 * Converts thenables to Q promises.
 * @param promise thenable promise
 * @returns a Q promise
 */
function coerce(promise) {
    var deferred = defer();
    nextTick(function () {
        try {
            promise.then(deferred.resolve, deferred.reject, deferred.notify);
        } catch (exception) {
            deferred.reject(exception);
        }
    });
    return deferred.promise;
}

/**
 * Annotates an object such that it will never be
 * transferred away from this process over any promise
 * communication channel.
 * @param object
 * @returns promise a wrapping of that object that
 * additionally responds to the "isDef" message
 * without a rejection.
 */
Q.master = master;
function master(object) {
    return Promise({
        "isDef": function () {}
    }, function fallback(op, args) {
        return dispatch(object, op, args);
    }, function () {
        return Q(object).inspect();
    });
}

/**
 * Spreads the values of a promised array of arguments into the
 * fulfillment callback.
 * @param fulfilled callback that receives variadic arguments from the
 * promised array
 * @param rejected callback that receives the exception if the promise
 * is rejected.
 * @returns a promise for the return value or thrown exception of
 * either callback.
 */
Q.spread = spread;
function spread(value, fulfilled, rejected) {
    return Q(value).spread(fulfilled, rejected);
}

Promise.prototype.spread = function (fulfilled, rejected) {
    return this.all().then(function (array) {
        return fulfilled.apply(void 0, array);
    }, rejected);
};

/**
 * The async function is a decorator for generator functions, turning
 * them into asynchronous generators.  Although generators are only part
 * of the newest ECMAScript 6 drafts, this code does not cause syntax
 * errors in older engines.  This code should continue to work and will
 * in fact improve over time as the language improves.
 *
 * ES6 generators are currently part of V8 version 3.19 with the
 * --harmony-generators runtime flag enabled.  SpiderMonkey has had them
 * for longer, but under an older Python-inspired form.  This function
 * works on both kinds of generators.
 *
 * Decorates a generator function such that:
 *  - it may yield promises
 *  - execution will continue when that promise is fulfilled
 *  - the value of the yield expression will be the fulfilled value
 *  - it returns a promise for the return value (when the generator
 *    stops iterating)
 *  - the decorated function returns a promise for the return value
 *    of the generator or the first rejected promise among those
 *    yielded.
 *  - if an error is thrown in the generator, it propagates through
 *    every following yield until it is caught, or until it escapes
 *    the generator function altogether, and is translated into a
 *    rejection for the promise returned by the decorated generator.
 */
Q.async = async;
function async(makeGenerator) {
    return function () {
        // when verb is "send", arg is a value
        // when verb is "throw", arg is an exception
        function continuer(verb, arg) {
            var result;

            // Until V8 3.19 / Chromium 29 is released, SpiderMonkey is the only
            // engine that has a deployed base of browsers that support generators.
            // However, SM's generators use the Python-inspired semantics of
            // outdated ES6 drafts.  We would like to support ES6, but we'd also
            // like to make it possible to use generators in deployed browsers, so
            // we also support Python-style generators.  At some point we can remove
            // this block.

            if (typeof StopIteration === "undefined") {
                // ES6 Generators
                try {
                    result = generator[verb](arg);
                } catch (exception) {
                    return reject(exception);
                }
                if (result.done) {
                    return result.value;
                } else {
                    return when(result.value, callback, errback);
                }
            } else {
                // SpiderMonkey Generators
                // FIXME: Remove this case when SM does ES6 generators.
                try {
                    result = generator[verb](arg);
                } catch (exception) {
                    if (isStopIteration(exception)) {
                        return exception.value;
                    } else {
                        return reject(exception);
                    }
                }
                return when(result, callback, errback);
            }
        }
        var generator = makeGenerator.apply(this, arguments);
        var callback = continuer.bind(continuer, "next");
        var errback = continuer.bind(continuer, "throw");
        return callback();
    };
}

/**
 * The spawn function is a small wrapper around async that immediately
 * calls the generator and also ends the promise chain, so that any
 * unhandled errors are thrown instead of forwarded to the error
 * handler. This is useful because it's extremely common to run
 * generators at the top-level to work with libraries.
 */
Q.spawn = spawn;
function spawn(makeGenerator) {
    Q.done(Q.async(makeGenerator)());
}

// FIXME: Remove this interface once ES6 generators are in SpiderMonkey.
/**
 * Throws a ReturnValue exception to stop an asynchronous generator.
 *
 * This interface is a stop-gap measure to support generator return
 * values in older Firefox/SpiderMonkey.  In browsers that support ES6
 * generators like Chromium 29, just use "return" in your generator
 * functions.
 *
 * @param value the return value for the surrounding generator
 * @throws ReturnValue exception with the value.
 * @example
 * // ES6 style
 * Q.async(function* () {
 *      var foo = yield getFooPromise();
 *      var bar = yield getBarPromise();
 *      return foo + bar;
 * })
 * // Older SpiderMonkey style
 * Q.async(function () {
 *      var foo = yield getFooPromise();
 *      var bar = yield getBarPromise();
 *      Q.return(foo + bar);
 * })
 */
Q["return"] = _return;
function _return(value) {
    throw new QReturnValue(value);
}

/**
 * The promised function decorator ensures that any promise arguments
 * are settled and passed as values (`this` is also settled and passed
 * as a value).  It will also ensure that the result of a function is
 * always a promise.
 *
 * @example
 * var add = Q.promised(function (a, b) {
 *     return a + b;
 * });
 * add(Q(a), Q(B));
 *
 * @param {function} callback The function to decorate
 * @returns {function} a function that has been decorated.
 */
Q.promised = promised;
function promised(callback) {
    return function () {
        return spread([this, all(arguments)], function (self, args) {
            return callback.apply(self, args);
        });
    };
}

/**
 * sends a message to a value in a future turn
 * @param object* the recipient
 * @param op the name of the message operation, e.g., "when",
 * @param args further arguments to be forwarded to the operation
 * @returns result {Promise} a promise for the result of the operation
 */
Q.dispatch = dispatch;
function dispatch(object, op, args) {
    return Q(object).dispatch(op, args);
}

Promise.prototype.dispatch = function (op, args) {
    var self = this;
    var deferred = defer();
    nextTick(function () {
        self.promiseDispatch(deferred.resolve, op, args);
    });
    return deferred.promise;
};

/**
 * Gets the value of a property in a future turn.
 * @param object    promise or immediate reference for target object
 * @param name      name of property to get
 * @return promise for the property value
 */
Q.get = function (object, key) {
    return Q(object).dispatch("get", [key]);
};

Promise.prototype.get = function (key) {
    return this.dispatch("get", [key]);
};

/**
 * Sets the value of a property in a future turn.
 * @param object    promise or immediate reference for object object
 * @param name      name of property to set
 * @param value     new value of property
 * @return promise for the return value
 */
Q.set = function (object, key, value) {
    return Q(object).dispatch("set", [key, value]);
};

Promise.prototype.set = function (key, value) {
    return this.dispatch("set", [key, value]);
};

/**
 * Deletes a property in a future turn.
 * @param object    promise or immediate reference for target object
 * @param name      name of property to delete
 * @return promise for the return value
 */
Q.del = // XXX legacy
Q["delete"] = function (object, key) {
    return Q(object).dispatch("delete", [key]);
};

Promise.prototype.del = // XXX legacy
Promise.prototype["delete"] = function (key) {
    return this.dispatch("delete", [key]);
};

/**
 * Invokes a method in a future turn.
 * @param object    promise or immediate reference for target object
 * @param name      name of method to invoke
 * @param value     a value to post, typically an array of
 *                  invocation arguments for promises that
 *                  are ultimately backed with `resolve` values,
 *                  as opposed to those backed with URLs
 *                  wherein the posted value can be any
 *                  JSON serializable object.
 * @return promise for the return value
 */
// bound locally because it is used by other methods
Q.mapply = // XXX As proposed by "Redsandro"
Q.post = function (object, name, args) {
    return Q(object).dispatch("post", [name, args]);
};

Promise.prototype.mapply = // XXX As proposed by "Redsandro"
Promise.prototype.post = function (name, args) {
    return this.dispatch("post", [name, args]);
};

/**
 * Invokes a method in a future turn.
 * @param object    promise or immediate reference for target object
 * @param name      name of method to invoke
 * @param ...args   array of invocation arguments
 * @return promise for the return value
 */
Q.send = // XXX Mark Miller's proposed parlance
Q.mcall = // XXX As proposed by "Redsandro"
Q.invoke = function (object, name /*...args*/) {
    return Q(object).dispatch("post", [name, array_slice(arguments, 2)]);
};

Promise.prototype.send = // XXX Mark Miller's proposed parlance
Promise.prototype.mcall = // XXX As proposed by "Redsandro"
Promise.prototype.invoke = function (name /*...args*/) {
    return this.dispatch("post", [name, array_slice(arguments, 1)]);
};

/**
 * Applies the promised function in a future turn.
 * @param object    promise or immediate reference for target function
 * @param args      array of application arguments
 */
Q.fapply = function (object, args) {
    return Q(object).dispatch("apply", [void 0, args]);
};

Promise.prototype.fapply = function (args) {
    return this.dispatch("apply", [void 0, args]);
};

/**
 * Calls the promised function in a future turn.
 * @param object    promise or immediate reference for target function
 * @param ...args   array of application arguments
 */
Q["try"] =
Q.fcall = function (object /* ...args*/) {
    return Q(object).dispatch("apply", [void 0, array_slice(arguments, 1)]);
};

Promise.prototype.fcall = function (/*...args*/) {
    return this.dispatch("apply", [void 0, array_slice(arguments)]);
};

/**
 * Binds the promised function, transforming return values into a fulfilled
 * promise and thrown errors into a rejected one.
 * @param object    promise or immediate reference for target function
 * @param ...args   array of application arguments
 */
Q.fbind = function (object /*...args*/) {
    var promise = Q(object);
    var args = array_slice(arguments, 1);
    return function fbound() {
        return promise.dispatch("apply", [
            this,
            args.concat(array_slice(arguments))
        ]);
    };
};
Promise.prototype.fbind = function (/*...args*/) {
    var promise = this;
    var args = array_slice(arguments);
    return function fbound() {
        return promise.dispatch("apply", [
            this,
            args.concat(array_slice(arguments))
        ]);
    };
};

/**
 * Requests the names of the owned properties of a promised
 * object in a future turn.
 * @param object    promise or immediate reference for target object
 * @return promise for the keys of the eventually settled object
 */
Q.keys = function (object) {
    return Q(object).dispatch("keys", []);
};

Promise.prototype.keys = function () {
    return this.dispatch("keys", []);
};

/**
 * Turns an array of promises into a promise for an array.  If any of
 * the promises gets rejected, the whole array is rejected immediately.
 * @param {Array*} an array (or promise for an array) of values (or
 * promises for values)
 * @returns a promise for an array of the corresponding values
 */
// By Mark Miller
// http://wiki.ecmascript.org/doku.php?id=strawman:concurrency&rev=1308776521#allfulfilled
Q.all = all;
function all(promises) {
    return when(promises, function (promises) {
        var countDown = 0;
        var deferred = defer();
        array_reduce(promises, function (undefined, promise, index) {
            var snapshot;
            if (
                isPromise(promise) &&
                (snapshot = promise.inspect()).state === "fulfilled"
            ) {
                promises[index] = snapshot.value;
            } else {
                ++countDown;
                when(
                    promise,
                    function (value) {
                        promises[index] = value;
                        if (--countDown === 0) {
                            deferred.resolve(promises);
                        }
                    },
                    deferred.reject,
                    function (progress) {
                        deferred.notify({ index: index, value: progress });
                    }
                );
            }
        }, void 0);
        if (countDown === 0) {
            deferred.resolve(promises);
        }
        return deferred.promise;
    });
}

Promise.prototype.all = function () {
    return all(this);
};

/**
 * Waits for all promises to be settled, either fulfilled or
 * rejected.  This is distinct from `all` since that would stop
 * waiting at the first rejection.  The promise returned by
 * `allResolved` will never be rejected.
 * @param promises a promise for an array (or an array) of promises
 * (or values)
 * @return a promise for an array of promises
 */
Q.allResolved = deprecate(allResolved, "allResolved", "allSettled");
function allResolved(promises) {
    return when(promises, function (promises) {
        promises = array_map(promises, Q);
        return when(all(array_map(promises, function (promise) {
            return when(promise, noop, noop);
        })), function () {
            return promises;
        });
    });
}

Promise.prototype.allResolved = function () {
    return allResolved(this);
};

/**
 * @see Promise#allSettled
 */
Q.allSettled = allSettled;
function allSettled(promises) {
    return Q(promises).allSettled();
}

/**
 * Turns an array of promises into a promise for an array of their states (as
 * returned by `inspect`) when they have all settled.
 * @param {Array[Any*]} values an array (or promise for an array) of values (or
 * promises for values)
 * @returns {Array[State]} an array of states for the respective values.
 */
Promise.prototype.allSettled = function () {
    return this.then(function (promises) {
        return all(array_map(promises, function (promise) {
            promise = Q(promise);
            function regardless() {
                return promise.inspect();
            }
            return promise.then(regardless, regardless);
        }));
    });
};

/**
 * Captures the failure of a promise, giving an oportunity to recover
 * with a callback.  If the given promise is fulfilled, the returned
 * promise is fulfilled.
 * @param {Any*} promise for something
 * @param {Function} callback to fulfill the returned promise if the
 * given promise is rejected
 * @returns a promise for the return value of the callback
 */
Q.fail = // XXX legacy
Q["catch"] = function (object, rejected) {
    return Q(object).then(void 0, rejected);
};

Promise.prototype.fail = // XXX legacy
Promise.prototype["catch"] = function (rejected) {
    return this.then(void 0, rejected);
};

/**
 * Attaches a listener that can respond to progress notifications from a
 * promise's originating deferred. This listener receives the exact arguments
 * passed to ``deferred.notify``.
 * @param {Any*} promise for something
 * @param {Function} callback to receive any progress notifications
 * @returns the given promise, unchanged
 */
Q.progress = progress;
function progress(object, progressed) {
    return Q(object).then(void 0, void 0, progressed);
}

Promise.prototype.progress = function (progressed) {
    return this.then(void 0, void 0, progressed);
};

/**
 * Provides an opportunity to observe the settling of a promise,
 * regardless of whether the promise is fulfilled or rejected.  Forwards
 * the resolution to the returned promise when the callback is done.
 * The callback can return a promise to defer completion.
 * @param {Any*} promise
 * @param {Function} callback to observe the resolution of the given
 * promise, takes no arguments.
 * @returns a promise for the resolution of the given promise when
 * ``fin`` is done.
 */
Q.fin = // XXX legacy
Q["finally"] = function (object, callback) {
    return Q(object)["finally"](callback);
};

Promise.prototype.fin = // XXX legacy
Promise.prototype["finally"] = function (callback) {
    callback = Q(callback);
    return this.then(function (value) {
        return callback.fcall().then(function () {
            return value;
        });
    }, function (reason) {
        // TODO attempt to recycle the rejection with "this".
        return callback.fcall().then(function () {
            throw reason;
        });
    });
};

/**
 * Terminates a chain of promises, forcing rejections to be
 * thrown as exceptions.
 * @param {Any*} promise at the end of a chain of promises
 * @returns nothing
 */
Q.done = function (object, fulfilled, rejected, progress) {
    return Q(object).done(fulfilled, rejected, progress);
};

Promise.prototype.done = function (fulfilled, rejected, progress) {
    var onUnhandledError = function (error) {
        // forward to a future turn so that ``when``
        // does not catch it and turn it into a rejection.
        nextTick(function () {
            makeStackTraceLong(error, promise);
            if (Q.onerror) {
                Q.onerror(error);
            } else {
                throw error;
            }
        });
    };

    // Avoid unnecessary `nextTick`ing via an unnecessary `when`.
    var promise = fulfilled || rejected || progress ?
        this.then(fulfilled, rejected, progress) :
        this;

    if (typeof process === "object" && process && process.domain) {
        onUnhandledError = process.domain.bind(onUnhandledError);
    }

    promise.then(void 0, onUnhandledError);
};

/**
 * Causes a promise to be rejected if it does not get fulfilled before
 * some milliseconds time out.
 * @param {Any*} promise
 * @param {Number} milliseconds timeout
 * @param {String} custom error message (optional)
 * @returns a promise for the resolution of the given promise if it is
 * fulfilled before the timeout, otherwise rejected.
 */
Q.timeout = function (object, ms, message) {
    return Q(object).timeout(ms, message);
};

Promise.prototype.timeout = function (ms, message) {
    var deferred = defer();
    var timeoutId = setTimeout(function () {
        deferred.reject(new Error(message || "Timed out after " + ms + " ms"));
    }, ms);

    this.then(function (value) {
        clearTimeout(timeoutId);
        deferred.resolve(value);
    }, function (exception) {
        clearTimeout(timeoutId);
        deferred.reject(exception);
    }, deferred.notify);

    return deferred.promise;
};

/**
 * Returns a promise for the given value (or promised value), some
 * milliseconds after it resolved. Passes rejections immediately.
 * @param {Any*} promise
 * @param {Number} milliseconds
 * @returns a promise for the resolution of the given promise after milliseconds
 * time has elapsed since the resolution of the given promise.
 * If the given promise rejects, that is passed immediately.
 */
Q.delay = function (object, timeout) {
    if (timeout === void 0) {
        timeout = object;
        object = void 0;
    }
    return Q(object).delay(timeout);
};

Promise.prototype.delay = function (timeout) {
    return this.then(function (value) {
        var deferred = defer();
        setTimeout(function () {
            deferred.resolve(value);
        }, timeout);
        return deferred.promise;
    });
};

/**
 * Passes a continuation to a Node function, which is called with the given
 * arguments provided as an array, and returns a promise.
 *
 *      Q.nfapply(FS.readFile, [__filename])
 *      .then(function (content) {
 *      })
 *
 */
Q.nfapply = function (callback, args) {
    return Q(callback).nfapply(args);
};

Promise.prototype.nfapply = function (args) {
    var deferred = defer();
    var nodeArgs = array_slice(args);
    nodeArgs.push(deferred.makeNodeResolver());
    this.fapply(nodeArgs).fail(deferred.reject);
    return deferred.promise;
};

/**
 * Passes a continuation to a Node function, which is called with the given
 * arguments provided individually, and returns a promise.
 * @example
 * Q.nfcall(FS.readFile, __filename)
 * .then(function (content) {
 * })
 *
 */
Q.nfcall = function (callback /*...args*/) {
    var args = array_slice(arguments, 1);
    return Q(callback).nfapply(args);
};

Promise.prototype.nfcall = function (/*...args*/) {
    var nodeArgs = array_slice(arguments);
    var deferred = defer();
    nodeArgs.push(deferred.makeNodeResolver());
    this.fapply(nodeArgs).fail(deferred.reject);
    return deferred.promise;
};

/**
 * Wraps a NodeJS continuation passing function and returns an equivalent
 * version that returns a promise.
 * @example
 * Q.nfbind(FS.readFile, __filename)("utf-8")
 * .then(console.log)
 * .done()
 */
Q.nfbind =
Q.denodeify = function (callback /*...args*/) {
    var baseArgs = array_slice(arguments, 1);
    return function () {
        var nodeArgs = baseArgs.concat(array_slice(arguments));
        var deferred = defer();
        nodeArgs.push(deferred.makeNodeResolver());
        Q(callback).fapply(nodeArgs).fail(deferred.reject);
        return deferred.promise;
    };
};

Promise.prototype.nfbind =
Promise.prototype.denodeify = function (/*...args*/) {
    var args = array_slice(arguments);
    args.unshift(this);
    return Q.denodeify.apply(void 0, args);
};

Q.nbind = function (callback, thisp /*...args*/) {
    var baseArgs = array_slice(arguments, 2);
    return function () {
        var nodeArgs = baseArgs.concat(array_slice(arguments));
        var deferred = defer();
        nodeArgs.push(deferred.makeNodeResolver());
        function bound() {
            return callback.apply(thisp, arguments);
        }
        Q(bound).fapply(nodeArgs).fail(deferred.reject);
        return deferred.promise;
    };
};

Promise.prototype.nbind = function (/*thisp, ...args*/) {
    var args = array_slice(arguments, 0);
    args.unshift(this);
    return Q.nbind.apply(void 0, args);
};

/**
 * Calls a method of a Node-style object that accepts a Node-style
 * callback with a given array of arguments, plus a provided callback.
 * @param object an object that has the named method
 * @param {String} name name of the method of object
 * @param {Array} args arguments to pass to the method; the callback
 * will be provided by Q and appended to these arguments.
 * @returns a promise for the value or error
 */
Q.nmapply = // XXX As proposed by "Redsandro"
Q.npost = function (object, name, args) {
    return Q(object).npost(name, args);
};

Promise.prototype.nmapply = // XXX As proposed by "Redsandro"
Promise.prototype.npost = function (name, args) {
    var nodeArgs = array_slice(args || []);
    var deferred = defer();
    nodeArgs.push(deferred.makeNodeResolver());
    this.dispatch("post", [name, nodeArgs]).fail(deferred.reject);
    return deferred.promise;
};

/**
 * Calls a method of a Node-style object that accepts a Node-style
 * callback, forwarding the given variadic arguments, plus a provided
 * callback argument.
 * @param object an object that has the named method
 * @param {String} name name of the method of object
 * @param ...args arguments to pass to the method; the callback will
 * be provided by Q and appended to these arguments.
 * @returns a promise for the value or error
 */
Q.nsend = // XXX Based on Mark Miller's proposed "send"
Q.nmcall = // XXX Based on "Redsandro's" proposal
Q.ninvoke = function (object, name /*...args*/) {
    var nodeArgs = array_slice(arguments, 2);
    var deferred = defer();
    nodeArgs.push(deferred.makeNodeResolver());
    Q(object).dispatch("post", [name, nodeArgs]).fail(deferred.reject);
    return deferred.promise;
};

Promise.prototype.nsend = // XXX Based on Mark Miller's proposed "send"
Promise.prototype.nmcall = // XXX Based on "Redsandro's" proposal
Promise.prototype.ninvoke = function (name /*...args*/) {
    var nodeArgs = array_slice(arguments, 1);
    var deferred = defer();
    nodeArgs.push(deferred.makeNodeResolver());
    this.dispatch("post", [name, nodeArgs]).fail(deferred.reject);
    return deferred.promise;
};

/**
 * If a function would like to support both Node continuation-passing-style and
 * promise-returning-style, it can end its internal promise chain with
 * `nodeify(nodeback)`, forwarding the optional nodeback argument.  If the user
 * elects to use a nodeback, the result will be sent there.  If they do not
 * pass a nodeback, they will receive the result promise.
 * @param object a result (or a promise for a result)
 * @param {Function} nodeback a Node.js-style callback
 * @returns either the promise or nothing
 */
Q.nodeify = nodeify;
function nodeify(object, nodeback) {
    return Q(object).nodeify(nodeback);
}

Promise.prototype.nodeify = function (nodeback) {
    if (nodeback) {
        this.then(function (value) {
            nextTick(function () {
                nodeback(null, value);
            });
        }, function (error) {
            nextTick(function () {
                nodeback(error);
            });
        });
    } else {
        return this;
    }
};

// All code before this point will be filtered from stack traces.
var qEndingLine = captureLine();

return Q;

});

}).call(this,_dereq_("/Users/goldszmidt/sam/pro/dev/buffer-loader/node_modules/browserify/node_modules/insert-module-globals/node_modules/process/browser.js"))
},{"/Users/goldszmidt/sam/pro/dev/buffer-loader/node_modules/browserify/node_modules/insert-module-globals/node_modules/process/browser.js":2}]},{},[1])
(1)
});<|MERGE_RESOLUTION|>--- conflicted
+++ resolved
@@ -2,13 +2,8 @@
 /**
  * @fileOverview
  * WAVE audio library module for buffer loading.
-<<<<<<< HEAD
- * @author Karim.Barkati@ircam.fr, Norbert.Schnell@ircam.fr, Victor.Saiz@ircam.fr
- * @version 1.2.0
-=======
  * @author Karim Barkati, Victor Saiz, Emmanuel Fréard, Samuel Goldszmidt
  * @version 3.0.0
->>>>>>> ae472f24
  */
 
 var Q = _dereq_('q');
@@ -30,22 +25,6 @@
   var bufferLoaderObject = {
 
     /**
-<<<<<<< HEAD
-     * Main wrapper function for loading.
-     * Switch between loadBuffer and loadAll;
-     * loadEach has to be called explicitly.
-     * @public
-     * @param fileURLs The URLs of the audio files to load.
-     * @param toplevelCallback The callback function.
-     */
-    load: {
-      enumerable: true,
-      value: function(fileURLs, toplevelCallback) {
-        if (Array.isArray(fileURLs)) {
-          this.loadAll(fileURLs, toplevelCallback);
-        } else {
-          this.loadBuffer(fileURLs, toplevelCallback);
-=======
      * Main wrapper function for audio buffer loading.
      * Switch between loadBuffer and loadAll.
      * @public
@@ -58,7 +37,6 @@
           return this.loadAll(fileURLs);
         } else {
           return this.loadBuffer(fileURLs);
->>>>>>> ae472f24
         }
       }
     },
@@ -67,36 +45,6 @@
      * Load a single audio file,
      * decode it in an AudioBuffer, return a Promise
      * @public
-<<<<<<< HEAD
-     * @param fileURL The URL of the audio file to load.
-     * @param toplevelCallback The callback function when loading finished.
-     */
-    loadBuffer: {
-      enumerable: true,
-      value: function(fileURL, toplevelCallback) {
-
-        var successCallback = function successCallback(buffer) {
-          if (!buffer) {
-            throw 'error decoding data: ' + buffer;
-          }
-          toplevelCallback(buffer);
-        };
-
-        var errorCallback = function errorCallback(error) {
-          throw 'decodeAudioData error: ' + error;
-        };
-
-        var decodeCallback = function decodeCallback(requestCallback) {
-
-          audioContext.decodeAudioData(
-            requestCallback.response, // returned audio data array
-            successCallback,
-            errorCallback
-          );
-        };
-
-        this.fileLoadingRequest(fileURL, decodeCallback).send();
-=======
      * @param fileURL The URL of the audio file location to load.
      */
     loadBuffer: {
@@ -108,7 +56,6 @@
             function(error) {
               throw error;
             });
->>>>>>> ae472f24
       }
     },
 
@@ -118,28 +65,16 @@
      * and return a Promise
      * @public
      * @param fileURLs The URLs array of the audio files to load.
-<<<<<<< HEAD
-     * @param toplevelCallback The callback function when a loading finished.
-=======
->>>>>>> ae472f24
      */
     loadAll: {
       enumerable: true,
-<<<<<<< HEAD
-      value: function(fileURLs, toplevelCallback) {
-=======
       value: function(fileURLs) {
->>>>>>> ae472f24
         var urlsCount = fileURLs.length;
         var promises = [];
         var that = this;
 
         for (var i = 0; i < urlsCount; ++i) {
-<<<<<<< HEAD
-          this.loadBuffer(fileURLs[i], toplevelCallback);
-=======
           promises.push(this.fileLoadingRequest(fileURLs[i]));
->>>>>>> ae472f24
         }
         // We use Q instead of Promises to get the progress handler provided by Q
         return Q.all(promises)
@@ -160,24 +95,6 @@
     },
 
     /**
-<<<<<<< HEAD
-     * Load all audio files at once in a single array,
-     * decode them in an array of AudioBuffers,
-     * and return a single callback when all loadings finished.
-     * @public
-     * @param fileURLs The URLs array of the audio files to load.
-     * @param toplevelCallback The callback function when total loading finished.
-     */
-    loadAll: {
-      enumerable: true,
-      value: function(fileURLs, toplevelCallback) {
-        var urlsCount = fileURLs.length;
-        this.loadCount = 0;
-        this.bufferList = [];
-        for (var i = 0; i < urlsCount; ++i) {
-          this.loadBufferAtIndex(fileURLs[i], toplevelCallback, i, urlsCount);
-        }
-=======
      * Load a file asynchronously, return a Promise.
      * @private
      * @param url The URL of the audio file to load.
@@ -211,25 +128,16 @@
           request.send();
         });
         return deferred.promise;
->>>>>>> ae472f24
       }
     },
 
     /**
      * Decode Audio Data, return a Promise
      * @private
-<<<<<<< HEAD
-     * @param fileURL The URL of the audio file to load.
-     * @param toplevelCallback The callback function when loading finished.
-=======
      * @param arraybuffer The arraybuffer of the loaded audio file to be decoded.
->>>>>>> ae472f24
      */
     decodeAudioData: {
       enumerable: false,
-<<<<<<< HEAD
-      value: function(fileURL, toplevelCallback, index, urlsCount) {
-=======
       value: function(arraybuffer) {
         var deferred = Q.defer();
         var promise = new Q.fcall(function(resolve, reject) {
@@ -247,7 +155,6 @@
       }
     }
   };
->>>>>>> ae472f24
 
   // Instantiate an object.
   var instance = Object.create({}, bufferLoaderObject);
@@ -261,19 +168,6 @@
 },{"q":3}],2:[function(_dereq_,module,exports){
 // shim for using process in browser
 
-<<<<<<< HEAD
-        var successCallback = function successCallback(buffer) {
-          if (!buffer) {
-            throw 'error decoding data: ' + buffer;
-          }
-          that.loadCount++;
-          if (that.loadCount < urlsCount) {
-            that.bufferList[index] = buffer;
-          } else {
-            that.bufferList[index] = buffer;
-            toplevelCallback(that.bufferList); // When all files are loaded.
-          }
-=======
 var process = module.exports = {};
 
 process.nextTick = (function () {
@@ -303,7 +197,6 @@
         return function nextTick(fn) {
             queue.push(fn);
             window.postMessage('process-tick', '*');
->>>>>>> ae472f24
         };
     }
 
